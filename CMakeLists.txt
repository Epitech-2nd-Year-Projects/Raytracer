cmake_minimum_required(VERSION 3.20)
project(raytracer LANGUAGES CXX)

set(CMAKE_CXX_STANDARD 20)
set(CMAKE_CXX_STANDARD_REQUIRED ON)
set(CMAKE_CXX_EXTENSIONS OFF)

find_package(SFML 2.5.1 COMPONENTS graphics window system REQUIRED)
find_package(PkgConfig REQUIRED)
pkg_check_modules(LIBConfig++ REQUIRED IMPORTED_TARGET libconfig++)
pkg_check_modules(Criterion REQUIRED IMPORTED_TARGET criterion)

set(SOURCES
  src/main.cpp
  src/Primitives/Sphere.cpp
  src/Core/Renderer.cpp
  src/Materials/FlatMaterial.cpp
  src/Primitives/Plane.cpp
  src/Builder/SceneBuilder.cpp
  src/Parser/SceneParser.cpp
<<<<<<< HEAD
  src/Primitives/Cylinder.cpp
  src/Primitives/Cylinder.hpp
=======
  src/Core/Scene.cpp
>>>>>>> 8ea9505c
)

set(CMAKE_RUNTIME_OUTPUT_DIRECTORY ${CMAKE_SOURCE_DIR})

add_executable(raytracer ${SOURCES})

target_include_directories(raytracer
  PRIVATE
    ${CMAKE_SOURCE_DIR}/src
)

target_link_libraries(raytracer
  PRIVATE
    PkgConfig::LIBConfig++
    sfml-graphics
    sfml-window
    sfml-system
)

target_compile_options(raytracer
  PRIVATE
    -Wall -Wextra -Werror
)

enable_testing()

set(TEST_SOURCES
  tests/test_Vector.cpp
  tests/test_Point.cpp
  tests/test_Intersection.cpp
  tests/test_Ray.cpp
  tests/test_Sphere.cpp
  tests/test_Rectangle.cpp
  tests/test_Camera.cpp
  tests/test_FlatMaterial.cpp
  tests/test_Scene.cpp
  tests/test_Renderer.cpp
  tests/test_AmbientLight.cpp
  tests/test_SceneParser.cpp
  tests/test_Matrix.cpp
  tests/test_Transform.cpp
<<<<<<< HEAD
  tests/test_Cylinder.cpp
=======
  tests/test_Rotation.cpp
>>>>>>> 8ea9505c
)

set(IMPLEMENTATION_SOURCES ${SOURCES})
list(REMOVE_ITEM IMPLEMENTATION_SOURCES src/main.cpp)

add_executable(raytracer_tests
  ${TEST_SOURCES}
  ${IMPLEMENTATION_SOURCES}
)

target_include_directories(raytracer_tests
  PRIVATE
    ${CMAKE_SOURCE_DIR}/src
)

target_link_libraries(raytracer_tests
  PRIVATE
    PkgConfig::Criterion
    PkgConfig::LIBConfig++
)

target_compile_options(raytracer_tests
  PRIVATE
    -Wall -Wextra -Werror
)

add_test(
  NAME raytracer_tests
  COMMAND raytracer_tests
)<|MERGE_RESOLUTION|>--- conflicted
+++ resolved
@@ -18,12 +18,8 @@
   src/Primitives/Plane.cpp
   src/Builder/SceneBuilder.cpp
   src/Parser/SceneParser.cpp
-<<<<<<< HEAD
   src/Primitives/Cylinder.cpp
-  src/Primitives/Cylinder.hpp
-=======
   src/Core/Scene.cpp
->>>>>>> 8ea9505c
 )
 
 set(CMAKE_RUNTIME_OUTPUT_DIRECTORY ${CMAKE_SOURCE_DIR})
@@ -65,11 +61,8 @@
   tests/test_SceneParser.cpp
   tests/test_Matrix.cpp
   tests/test_Transform.cpp
-<<<<<<< HEAD
   tests/test_Cylinder.cpp
-=======
   tests/test_Rotation.cpp
->>>>>>> 8ea9505c
 )
 
 set(IMPLEMENTATION_SOURCES ${SOURCES})

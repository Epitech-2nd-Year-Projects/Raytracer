--- conflicted
+++ resolved
@@ -13,11 +13,8 @@
 set(SOURCES
   src/main.cpp
   src/Primitives/Sphere.cpp
-<<<<<<< HEAD
   src/Core/Renderer.cpp
-=======
   src/Materials/FlatMaterial.cpp
->>>>>>> 2b0402b3
 )
 
 set(CMAKE_RUNTIME_OUTPUT_DIRECTORY ${CMAKE_SOURCE_DIR})

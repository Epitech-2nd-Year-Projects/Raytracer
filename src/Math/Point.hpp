/**
 * @file Point.hpp
 * @brief Defines the Point class template for representing mathematical
 * points.
 */

#pragma once

#include "Vector.hpp"
#include <array>
#include <cmath>
namespace Raytracer::Math {

/**
 * @class Point
 * @brief A class template representing a mathematical point in N-dimensional
 * space.
 * @tparam N The dimension of the point.
 */
template <std::size_t N> class Point {
public:
  std::array<double, N> m_components;

  /**
   * @brief Default constructor initializes all components to zero.
   */
  Point() { m_components.fill(0.0); }

  /**
   * @brief Constructor that initializes the point with the given components.
   * @param args The components of the point.
   */
  template <typename... Args> Point(Args... args) : m_components{args...} {
    static_assert(sizeof...(args) == N,
                  "Number of arguments must match point dimension");
    setComponents(0, args...);
  }

  /**
<<<<<<< HEAD
   * @brief Subtracting one point from another.
   * @param other The point to subtract from this point.
   * @return A vector representing the difference between the two points.
   */
  Vector<N> operator-(const Point<N> &other) const {
    Vector<N> result;
    for (size_t i = 0; i < N; ++i) {
      result.m_components[i] = m_components[i] - other.m_components[i];
    }
    return result;
  }
=======
   * @brief Default destructor for the Point class.
   */
  ~Point() noexcept = default;

>>>>>>> 32127237
  /**
   * @brief Adding a point and a vector.
   * @param vec The vector to add.
   * @return A new point that is the sum of the point and the vector.
   */
  Point<N> operator+(const Vector<N> &vec) const {
    Point<N> result;
    for (size_t i = 0; i < N; ++i) {
      result.m_components[i] = m_components[i] + vec.m_components[i];
    }
    return result;
  }

  /**
   * @brief Adding a point and a vector.
   * @param vec The vector to add.
   * @return A reference to the current point after addition.
   */
  Point<N> &operator+=(const Vector<N> &vec) {
    for (size_t i = 0; i < N; ++i) {
      m_components[i] += vec.m_components[i];
    }
    return *this;
  }

  /**
   * @brief Subtracting a vector from a point.
   * @param vec The vector to subtract.
   * @return A new point that is the difference of the point and the vector.
   */
  Point<N> operator-(const Vector<N> &vec) const {
    Point<N> result;
    for (size_t i = 0; i < N; ++i) {
      result.m_components[i] = m_components[i] - vec.m_components[i];
    }
    return result;
  }

  /**
   * @brief Subtracting a vector from a point.
   * @param vec The vector to subtract.
   * @return A reference to the current point after subtraction.
   */
  Point<N> &operator-=(const Vector<N> &vec) {
    for (size_t i = 0; i < N; ++i) {
      m_components[i] -= vec.m_components[i];
    }
    return *this;
  }

private:
  /**
   * @brief Base case for setting components.
   * @param index The index of the component to set.
   */
  void setComponents([[maybe_unused]] size_t index) {}

  /**
   * @brief Helper function to set the components of the point.
   * @param index The index of the component to set.
   * @param value The value to set.
   * @param args The remaining components to set.
   */
  template <typename T, typename... Args>
  void setComponents(size_t index, T value, Args... args) {
    m_components[index] = static_cast<double>(value);
    setComponents(index + 1, args...);
  }
};
} // namespace Raytracer::Math<|MERGE_RESOLUTION|>--- conflicted
+++ resolved
@@ -37,7 +37,6 @@
   }
 
   /**
-<<<<<<< HEAD
    * @brief Subtracting one point from another.
    * @param other The point to subtract from this point.
    * @return A vector representing the difference between the two points.
@@ -49,12 +48,12 @@
     }
     return result;
   }
-=======
+  
+  /**
    * @brief Default destructor for the Point class.
    */
   ~Point() noexcept = default;
 
->>>>>>> 32127237
   /**
    * @brief Adding a point and a vector.
    * @param vec The vector to add.
